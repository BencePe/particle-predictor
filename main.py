--- conflicted
+++ resolved
@@ -94,11 +94,7 @@
             val_small,
             assembler_stage,
             scaler_stage,
-<<<<<<< HEAD
-            max_evals=60,
-=======
             max_evals=10,
->>>>>>> 27ab4bb1
         )
         logger.info(f"Hyperopt returned: {best_params}")
         logger.info(f"Hyperopt returned: {best_metrics}")
